--- conflicted
+++ resolved
@@ -633,11 +633,7 @@
         entity: &Entity,
         data: &[u8],
         offset: u64,
-<<<<<<< HEAD
-    ) -> io::Result<()> {
-=======
     ) -> io::Result<usize> {
->>>>>>> aed7897e
         let block = entity.start_block;
         let data_len = data.len();
 
@@ -647,11 +643,7 @@
 
         self.set_chain_size(block, target_chain_len);
 
-<<<<<<< HEAD
-        self.write_blocks_data(block, data, offset)?;
-=======
         let result = self.write_blocks_data(block, data, offset)?;
->>>>>>> aed7897e
 
         // Update file metadata
 
@@ -660,13 +652,9 @@
 
         new_entity.size = offset_end;
 
-        self.write_blocks_data(directory_block, &new_entity.as_raw(), ent_offset as _)
-<<<<<<< HEAD
-=======
-            .unwrap();
+        self.write_blocks_data(directory_block, &new_entity.as_raw(), ent_offset as _)?;
 
         Ok(result)
->>>>>>> aed7897e
     }
 
     pub fn overwrite_entity_header(
